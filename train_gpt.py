--- conflicted
+++ resolved
@@ -529,15 +529,10 @@
 
     # --------------- TRAINING SECTION -----------------
     model.train()
-<<<<<<< HEAD
-    ddp_model(inputs_train, targets_train, sliding_window_num_blocks).backward()
+    inputs_train, targets_train = train_loader.next_batch(args.batch_size)
     assert inputs_train.numel() <= micro_bs or inputs_train.numel() % micro_bs == 0
     for m_inputs_train, m_targets_train in zip(inputs_train.split(micro_bs), targets_train.split(micro_bs)):
         ddp_model(m_inputs_train, m_targets_train, sliding_window_num_blocks).backward()
-=======
->>>>>>> 9113f0db
-    inputs_train, targets_train = train_loader.next_batch(args.batch_size)
-    ddp_model(inputs_train, targets_train, sliding_window_num_blocks).backward()
     # momentum warmup for Muon
     frac = min(step/300, 1)
     for group in optimizer2.param_groups:
